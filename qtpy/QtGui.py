# -----------------------------------------------------------------------------
# Copyright © 2014-2015 Colin Duquesnoy
# Copyright © 2009- The Spyder Development Team
#
# Licensed under the terms of the MIT License
# (see LICENSE.txt for details)
# -----------------------------------------------------------------------------

"""Provides QtGui classes and functions."""

from . import PYQT6, PYQT5, PYSIDE2, PYSIDE6, QtModuleNotInstalledError
from .utils import _getattr_missing_optional_dep


_missing_optional_names = {}

_QTOPENGL_NAMES = {
    'QOpenGLBuffer',
    'QOpenGLContext',
    'QOpenGLContextGroup',
    'QOpenGLDebugLogger',
    'QOpenGLDebugMessage',
    'QOpenGLFramebufferObject',
    'QOpenGLFramebufferObjectFormat',
    'QOpenGLPixelTransferOptions',
    'QOpenGLShader',
    'QOpenGLShaderProgram',
    'QOpenGLTexture',
    'QOpenGLTextureBlitter',
    'QOpenGLVersionProfile',
    'QOpenGLVertexArrayObject',
    'QOpenGLWindow',
}


if PYQT5:
    from PyQt5.QtGui import *

    # Backport items moved to QtGui in Qt6
    from PyQt5.QtWidgets import QAction, QActionGroup, QFileSystemModel, QShortcut, QUndoCommand
elif PYQT6:
    from PyQt6 import QtGui
    from PyQt6.QtGui import *

    # Attempt to import QOpenGL* classes, but if that fails,
    # don't raise an exception until the name is explicitly accessed.
    # See https://github.com/spyder-ide/qtpy/pull/387/
    try:
        from PyQt6.QtOpenGL import *
    except ImportError as error:
        for name in _QTOPENGL_NAMES:
            _missing_optional_names[name] = {
                'name': 'PyQt6.QtOpenGL',
                'missing_package': 'pyopengl',
                'import_error': error,
            }

    QFontMetrics.width = lambda self, *args, **kwargs: self.horizontalAdvance(*args, **kwargs)
    QFontMetricsF.width = lambda self, *args, **kwargs: self.horizontalAdvance(*args, **kwargs)

    # Map missing/renamed methods
    QDrag.exec_ = lambda self, *args, **kwargs: self.exec(*args, **kwargs)
    QGuiApplication.exec_ = QGuiApplication.exec
    QTextDocument.print_ = lambda self, *args, **kwargs: self.print(*args, **kwargs)

    # Allow unscoped access for enums inside the QtGui module
    from .enums_compat import promote_enums
    promote_enums(QtGui)
    del QtGui
elif PYSIDE2:
    from PySide2.QtGui import *

    # Backport items moved to QtGui in Qt6
    from PySide2.QtWidgets import QAction, QActionGroup, QFileSystemModel, QShortcut, QUndoCommand

    if hasattr(QFontMetrics, 'horizontalAdvance'):
        # Needed to prevent raising a DeprecationWarning when using QFontMetrics.width
        QFontMetrics.width = lambda self, *args, **kwargs: self.horizontalAdvance(*args, **kwargs)
elif PYSIDE6:
    from PySide6.QtGui import *

    # Attempt to import QOpenGL* classes, but if that fails,
    # don't raise an exception until the name is explicitly accessed.
    # See https://github.com/spyder-ide/qtpy/pull/387/
    try:
        from PySide6.QtOpenGL import *
    except ImportError as error:
        for name in _QTOPENGL_NAMES:
            _missing_optional_names[name] = {
                'name': 'PySide6.QtOpenGL',
                'missing_package': 'pyopengl',
                'import_error': error,
            }

    # Backport `QFileSystemModel` moved to QtGui in Qt6
    from PySide6.QtWidgets import QFileSystemModel

    QFontMetrics.width = lambda self, *args, **kwargs: self.horizontalAdvance(*args, **kwargs)
    QFontMetricsF.width = lambda self, *args, **kwargs: self.horizontalAdvance(*args, **kwargs)

    # Map DeprecationWarning methods
    QDrag.exec_ = lambda self, *args, **kwargs: self.exec(*args, **kwargs)
    QGuiApplication.exec_ = QGuiApplication.exec

if PYSIDE2 or PYSIDE6:
    # PySide{2,6} do not accept the `mode` keyword argument in
    # QTextCursor.movePosition() even though it is a valid optional argument
    # as per C++ API. Fix this by monkeypatching.
    #
    # Notes:
    #
    # * The `mode` argument is called `arg__2` in PySide{2,6} as per
    #   QTextCursor.movePosition.__doc__ and __signature__. Using `arg__2` as
    #   keyword argument works as intended, so does using a positional
    #   argument. Tested with PySide2 5.15.0, 5.15.2.1 and 5.15.3 and PySide6
    #   6.3.0; older version, down to PySide 1, are probably affected as well [1].
    #
    # * PySide2 5.15.0 and 5.15.2.1 silently ignore invalid keyword arguments,
    #   i.e. passing the `mode` keyword argument has no effect and doesn’t
    #   raise an exception. Older versions, down to PySide 1, are probably
    #   affected as well [1]. At least PySide2 5.15.3 and PySide6 6.3.0 raise an
    #   exception when `mode` or any other invalid keyword argument is passed.
    #
    # [1] https://bugreports.qt.io/browse/PYSIDE-185
    movePosition = QTextCursor.movePosition
    def movePositionPatched(
        self,
        operation: QTextCursor.MoveOperation,
        mode: QTextCursor.MoveMode = QTextCursor.MoveAnchor,
        n: int = 1,
    ) -> bool:
        return movePosition(self, operation, mode, n)
    QTextCursor.movePosition = movePositionPatched

# Fix https://github.com/spyder-ide/qtpy/issues/394
if PYQT5 or PYSIDE2:
    from qtpy.QtCore import QPointF as __QPointF
    QNativeGestureEvent.x = lambda self: self.localPos().toPoint().x()
    QNativeGestureEvent.y = lambda self: self.localPos().toPoint().y()
    QNativeGestureEvent.position = lambda self: self.localPos()
    QNativeGestureEvent.globalX = lambda self: self.globalPos().x()
    QNativeGestureEvent.globalY = lambda self: self.globalPos().y()
    QNativeGestureEvent.globalPosition = lambda self: __QPointF(
        float(self.globalPos().x()), float(self.globalPos().y()))
    QEnterEvent.position = lambda self: self.localPos()
    QEnterEvent.globalPosition = lambda self: __QPointF(
        float(self.globalX()), float(self.globalY()))
    QTabletEvent.position = lambda self: self.posF()
    QTabletEvent.globalPosition = lambda self: self.globalPosF()
    QHoverEvent.x = lambda self: self.pos().x()
    QHoverEvent.y = lambda self: self.pos().y()
    QHoverEvent.position = lambda self: self.posF()
    # No `QHoverEvent.globalPosition`, `QHoverEvent.globalX`,
    # nor `QHoverEvent.globalY` in the Qt5 docs.
    QMouseEvent.position = lambda self: self.localPos()
    QMouseEvent.globalPosition = lambda self: __QPointF(
        float(self.globalX()), float(self.globalY()))
if PYQT6 or PYSIDE6:
<<<<<<< HEAD
    QMouseEvent.pos = lambda self: self.position().toPoint()
    QMouseEvent.x = lambda self: self.position().toPoint().x()
    QMouseEvent.y = lambda self: self.position().toPoint().y()
    QMouseEvent.globalPos = lambda self: self.globalPosition().toPoint()
    QMouseEvent.globalX = lambda self: self.globalPosition().toPoint().x()
    QMouseEvent.globalY = lambda self: self.globalPosition().toPoint().y()

def __getattr__(name):
    """Custom getattr to chain and wrap errors due to missing optional deps."""
    raise _getattr_missing_optional_dep(
        name, module_name=__name__, optional_names=_missing_optional_names)
=======
    for _class in (QNativeGestureEvent, QEnterEvent, QTabletEvent, QHoverEvent,
                   QMouseEvent):
        for _obsolete_function in ('pos', 'x', 'y', 'globalPos', 'globalX', 'globalY'):
            if hasattr(_class, _obsolete_function):
                delattr(_class, _obsolete_function)
    QSinglePointEvent.pos = lambda self: self.position().toPoint()
    QSinglePointEvent.posF = lambda self: self.position()
    QSinglePointEvent.localPos = lambda self: self.position()
    QSinglePointEvent.x = lambda self: self.position().toPoint().x()
    QSinglePointEvent.y = lambda self: self.position().toPoint().y()
    QSinglePointEvent.globalPos = lambda self: self.globalPosition().toPoint()
    QSinglePointEvent.globalX = lambda self: self.globalPosition().toPoint().x()
    QSinglePointEvent.globalY = lambda self: self.globalPosition().toPoint().y()
>>>>>>> f1d56a3e
<|MERGE_RESOLUTION|>--- conflicted
+++ resolved
@@ -156,19 +156,12 @@
     QMouseEvent.globalPosition = lambda self: __QPointF(
         float(self.globalX()), float(self.globalY()))
 if PYQT6 or PYSIDE6:
-<<<<<<< HEAD
     QMouseEvent.pos = lambda self: self.position().toPoint()
     QMouseEvent.x = lambda self: self.position().toPoint().x()
     QMouseEvent.y = lambda self: self.position().toPoint().y()
     QMouseEvent.globalPos = lambda self: self.globalPosition().toPoint()
     QMouseEvent.globalX = lambda self: self.globalPosition().toPoint().x()
     QMouseEvent.globalY = lambda self: self.globalPosition().toPoint().y()
-
-def __getattr__(name):
-    """Custom getattr to chain and wrap errors due to missing optional deps."""
-    raise _getattr_missing_optional_dep(
-        name, module_name=__name__, optional_names=_missing_optional_names)
-=======
     for _class in (QNativeGestureEvent, QEnterEvent, QTabletEvent, QHoverEvent,
                    QMouseEvent):
         for _obsolete_function in ('pos', 'x', 'y', 'globalPos', 'globalX', 'globalY'):
@@ -182,4 +175,8 @@
     QSinglePointEvent.globalPos = lambda self: self.globalPosition().toPoint()
     QSinglePointEvent.globalX = lambda self: self.globalPosition().toPoint().x()
     QSinglePointEvent.globalY = lambda self: self.globalPosition().toPoint().y()
->>>>>>> f1d56a3e
+
+def __getattr__(name):
+    """Custom getattr to chain and wrap errors due to missing optional deps."""
+    raise _getattr_missing_optional_dep(
+        name, module_name=__name__, optional_names=_missing_optional_names)