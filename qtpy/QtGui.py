--- conflicted
+++ resolved
@@ -78,7 +78,6 @@
         QFontMetrics.width = lambda self, *args, **kwargs: self.horizontalAdvance(*args, **kwargs)
 elif PYSIDE6:
     from PySide6.QtGui import *
-<<<<<<< HEAD
 
     # Attempt to import QOpenGLWidget, but if that fails,
     # don't raise an exception until the name is explicitly accessed.
@@ -92,12 +91,9 @@
                 'missing_package': 'pyopengl',
                 'import_error': error,
             }
-=======
-    from PySide6.QtOpenGL import *
 
     # Backport `QFileSystemModel` moved to QtGui in Qt6
     from PySide6.QtWidgets import QFileSystemModel
->>>>>>> 3abce787
 
     QFontMetrics.width = lambda self, *args, **kwargs: self.horizontalAdvance(*args, **kwargs)
     QFontMetricsF.width = lambda self, *args, **kwargs: self.horizontalAdvance(*args, **kwargs)
@@ -136,13 +132,6 @@
         return movePosition(self, operation, mode, n)
     QTextCursor.movePosition = movePositionPatched
 
-<<<<<<< HEAD
-
-def __getattr__(name):
-    """Custom getattr to chain and wrap errors due to missing optional deps."""
-    raise _getattr_missing_optional_dep(
-        name, module_name=__name__, optional_names=_missing_optional_names)
-=======
 # Fix https://github.com/spyder-ide/qtpy/issues/394
 if PYQT5 or PYSIDE2:
     from qtpy.QtCore import QPointF as __QPointF
@@ -155,4 +144,8 @@
     QMouseEvent.globalPos = lambda self: self.globalPosition().toPoint()
     QMouseEvent.globalX = lambda self: self.globalPosition().toPoint().x()
     QMouseEvent.globalY = lambda self: self.globalPosition().toPoint().y()
->>>>>>> 3abce787
+
+def __getattr__(name):
+    """Custom getattr to chain and wrap errors due to missing optional deps."""
+    raise _getattr_missing_optional_dep(
+        name, module_name=__name__, optional_names=_missing_optional_names)